--- conflicted
+++ resolved
@@ -370,11 +370,7 @@
                     writer->close();
                     res = true;
                 } catch (LuceneException &ex) {
-<<<<<<< HEAD
                     qDebug() << "Add file error:" << QString::fromStdWString(ex.getError());
-=======
-                    qDebug() << QString::fromStdWString(ex.getError());
->>>>>>> 2e4bb6b8
                 }
 
             } else {
@@ -398,11 +394,7 @@
                         writer->close();
                         res = true;
                     } catch (LuceneException &ex) {
-<<<<<<< HEAD
                         qDebug() << "Update file error:" << QString::fromStdWString(ex.getError());
-=======
-                        qDebug() << QString::fromStdWString(ex.getError());
->>>>>>> 2e4bb6b8
                     }
                 }
             }
