--- conflicted
+++ resolved
@@ -170,20 +170,9 @@
 {
     if (color.isValid()) {
         QString newColor{ TagManager::instance()->getColorNameByColor(color) };
-<<<<<<< HEAD
 
         this->m_key = newColor;
         this->update();
-=======
-        QString tagName{ this->text() };
-
-        bool result{ TagManager::instance()->changeTagColor(tagName, newColor) };
-
-        if (result) {
-            this->m_key = newColor;
-            this->update();
-        }
->>>>>>> 486294de
     }
 }
 
