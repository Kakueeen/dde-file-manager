/*
 * Copyright (C) 2017 ~ 2018 Deepin Technology Co., Ltd.
 *
 * Author:     zccrs <zccrs@live.com>
 *
 * Maintainer: zccrs <zhangjide@deepin.com>
 *
 * This program is free software: you can redistribute it and/or modify
 * it under the terms of the GNU General Public License as published by
 * the Free Software Foundation, either version 3 of the License, or
 * any later version.
 *
 * This program is distributed in the hope that it will be useful,
 * but WITHOUT ANY WARRANTY; without even the implied warranty of
 * MERCHANTABILITY or FITNESS FOR A PARTICULAR PURPOSE.  See the
 * GNU General Public License for more details.
 *
 * You should have received a copy of the GNU General Public License
 * along with this program.  If not, see <http://www.gnu.org/licenses/>.
 */
#include "dfilecopymovejob.h"
#include "private/dfilecopymovejob_p.h"

#include "dfileservices.h"
#include "dabstractfileinfo.h"
#include "dfiledevice.h"
#include "dfilehandler.h"
#include "ddiriterator.h"
#include "dfilestatisticsjob.h"
#include "dlocalfiledevice.h"
#include "models/trashfileinfo.h"
#include "controllers/vaultcontroller.h"
#include "interfaces/dfmstandardpaths.h"
#include "shutil/fileutils.h"

#include <QMutex>
#include <QTimer>
#include <QLoggingCategory>
#include <QProcess>
#include <QtConcurrent/QtConcurrent>
#include <qplatformdefs.h>

#include <unistd.h>
#include <zlib.h>
#include <fcntl.h>
#undef signals
extern "C" {
    #include <gio/gio.h>
}
#define signals public

DFM_BEGIN_NAMESPACE

#ifdef QT_DEBUG
Q_LOGGING_CATEGORY(fileJob, "file.job")
#else
Q_LOGGING_CATEGORY(fileJob, "file.job", QtInfoMsg)
#endif

#if defined(Q_OS_LINUX) && (defined(__GLIBC__) || QT_HAS_INCLUDE(<sys/syscall.h>))
#  include <sys/syscall.h>

# if defined(Q_OS_ANDROID) && !defined(SYS_gettid)
#  define SYS_gettid __NR_gettid
# endif

static long qt_gettid()
{
    // no error handling
    // this syscall has existed since Linux 2.4.11 and cannot fail
    return syscall(SYS_gettid);
}
#elif defined(Q_OS_DARWIN)
#  include <pthread.h>
static int qt_gettid()
{
    // no error handling: this call cannot fail
    __uint64_t tid;
    pthread_threadid_np(NULL, &tid);
    return tid;
}
#elif defined(Q_OS_FREEBSD_KERNEL) && defined(__FreeBSD_version) && __FreeBSD_version >= 900031
#  include <pthread_np.h>
static int qt_gettid()
{
    return pthread_getthreadid_np();
}
#else
static QT_PREPEND_NAMESPACE(qint64) qt_gettid()
{
    QT_USE_NAMESPACE
    return qintptr(QThread::currentThreadId());
}
#endif

static QByteArray fileReadAll(const QString &file_path)
{
    QFile file(file_path);

    if (file.open(QIODevice::ReadOnly)) {
        return file.readAll();
    }

    return QByteArray();
}

class ElapsedTimer
{
public:
    inline void start()
    {
        invalidElapsed = 0;
        elapsedOfPause = -1;
        timer.start();
    }

    void togglePause()
    {
        if (!timer.isValid()) {
            return;
        }

        if (elapsedOfPause < 0) {
            elapsedOfPause = timer.elapsed();
        } else {
            invalidElapsed += (timer.elapsed() - elapsedOfPause);
            elapsedOfPause = -1;
        }
    }

    inline bool isPaused() const
    {
        return elapsedOfPause > 0;
    }

    inline bool isRunning() const
    {
        return timer.isValid();
    }

    inline qint64 elapsed() const
    {
        return timer.elapsed() - invalidElapsed;
    }

    inline qint64 totalElapsed() const
    {
        return timer.elapsed();
    }

private:
    qint64 elapsedOfPause = -1;
    qint64 invalidElapsed = 0;

    QElapsedTimer timer;
};

DFileCopyMoveJobPrivate::DFileCopyMoveJobPrivate(DFileCopyMoveJob *qq)
    : q_ptr(qq)
    , updateSpeedElapsedTimer(new ElapsedTimer())
{
    m_pool.setMaxThreadCount(12);
}

DFileCopyMoveJobPrivate::~DFileCopyMoveJobPrivate()
{
    delete updateSpeedElapsedTimer;
}

QString DFileCopyMoveJobPrivate::errorToString(DFileCopyMoveJob::Error error)
{
    switch (error) {
    case DFileCopyMoveJob::PermissionError:
        return qApp->translate("DFileCopyMoveJob", "Permission error");
    case DFileCopyMoveJob::SpecialFileError:
        return qApp->translate("DFileCopyMoveJob", "The action is denied");
    case DFileCopyMoveJob::FileExistsError:
        return "Target file is exists";
    case DFileCopyMoveJob::DirectoryExistsError:
        return "Target directory is exists";
    case DFileCopyMoveJob::OpenError:
        return qApp->translate("DFileCopyMoveJob", "Failed to open the file");
    case DFileCopyMoveJob::ReadError:
        return qApp->translate("DFileCopyMoveJob", "Failed to read the file");
    case DFileCopyMoveJob::WriteError:
        return qApp->translate("DFileCopyMoveJob", "Failed to write the file");
    case DFileCopyMoveJob::MkdirError:
        return qApp->translate("DFileCopyMoveJob", "Failed to create the directory");
    case DFileCopyMoveJob::RemoveError:
        return qApp->translate("DFileCopyMoveJob", "Failed to delete the file");
    case DFileCopyMoveJob::RenameError:
        return qApp->translate("DFileCopyMoveJob", "Failed to move the file");
    case DFileCopyMoveJob::NonexistenceError:
        return qApp->translate("DFileCopyMoveJob", "Original file does not exist");
    case DFileCopyMoveJob::FileSizeTooBigError:
        return qApp->translate("DFileCopyMoveJob", "Failed, file size must be less than 4GB");
    case DFileCopyMoveJob::NotEnoughSpaceError:
        return qApp->translate("DFileCopyMoveJob", "Not enough free space on the target disk");
    case DFileCopyMoveJob::IntegrityCheckingError:
        return qApp->translate("DFileCopyMoveJob", "File integrity was damaged");
    case DFileCopyMoveJob::TargetReadOnlyError:
        return qApp->translate("DFileCopyMoveJob", "The target device is read only");
    case DFileCopyMoveJob::TargetIsSelfError:
        return qApp->translate("DFileCopyMoveJob", "Target folder is inside the source folder");
    default:
        break;
    }

    return QString();
}

qint64 DFileCopyMoveJobPrivate::getWriteBytes(long tid)
{
    QFile file(QStringLiteral("/proc/self/task/%1/io").arg(tid));

    if (!file.open(QIODevice::ReadOnly)) {
        qWarning() << "Failed on open the" << file.fileName() << ", will be not update the job speed and progress";

        return 0;
    }

    const QByteArray &line_head = QByteArrayLiteral("write_bytes: ");
    const QByteArray &all_data = file.readAll();

    file.close();

    QTextStream text_stream(all_data);

    while (!text_stream.atEnd()) {
        const QByteArray &line = text_stream.readLine().toLatin1();

        if (line.startsWith(line_head)) {
            bool ok = false;
            qint64 size = line.mid(line_head.size()).toLongLong(&ok);

            if (!ok) {
                qWarning() << "Failed to convert to qint64, line string=" << line;

                return 0;
            }

//            qCDebug(fileJob(), "Did Write size on block device: %lld", size);

            return size;
        }
    }

    qWarning() << "Failed to find \"" << line_head << "\" from the" << file.fileName();

    return 0;
}

qint64 DFileCopyMoveJobPrivate::getWriteBytes() const
{
    return getWriteBytes(tid);
}

qint64 DFileCopyMoveJobPrivate::getSectorsWritten() const
{
    const QByteArray data = fileReadAll(targetSysDevPath + "/stat");
    //fix: 删除文件时出现报错(回收箱和光驱处理删除文件)，获取data为空指针
    if (data == nullptr) {
        return 0;
    } else {
        return data.simplified().split(' ').value(6).toLongLong();
    }
}

qint64 DFileCopyMoveJobPrivate::getCompletedDataSize() const
{
    if (canUseWriteBytes) {
        return getWriteBytes();
    }

    if (targetDeviceStartSectorsWritten >= 0) {
        if ((getSectorsWritten() == 0) && (targetDeviceStartSectorsWritten > 0)) {
            return 0;
        } else {
            return (getSectorsWritten() - targetDeviceStartSectorsWritten) * targetLogSecionSize;
        }
    }

    return completedDataSize;
}

void DFileCopyMoveJobPrivate::setState(DFileCopyMoveJob::State s)
{
    if (state == s) {
        return;
    }

    state = s;

    Q_Q(DFileCopyMoveJob);

    Q_EMIT q->stateChanged(s);

    if (updateSpeedTimer->thread()->loopLevel() <= 0) {
        qWarning() << "The thread of update speed timer no event loop" << updateSpeedTimer->thread();
    }

    if (s == DFileCopyMoveJob::RunningState) {
        if (updateSpeedElapsedTimer->isRunning()) {
            if (updateSpeedElapsedTimer->isPaused())
                updateSpeedElapsedTimer->togglePause();
        } else {
            updateSpeedElapsedTimer->start();
        }
        _q_updateProgress();
        QMetaObject::invokeMethod(updateSpeedTimer, "start", Q_ARG(int, 500));
    } else if (s != DFileCopyMoveJob::IOWaitState) {
        updateSpeedElapsedTimer->togglePause();

        QMetaObject::invokeMethod(updateSpeedTimer, "stop");
    }

    qCDebug(fileJob()) << "state changed, new state:" << s;
}

void DFileCopyMoveJobPrivate::setError(DFileCopyMoveJob::Error e, const QString &es)
{
    if (error == e) {
        return;
    }

    error = e;
    errorString = es.isEmpty() ? errorToString(e) : es;

    Q_Q(DFileCopyMoveJob);

    Q_EMIT q->errorChanged(e);

    qCDebug(fileJob()) << "new error, type=" << e << ", message=" << es;
}

void DFileCopyMoveJobPrivate::unsetError()
{
    setError(DFileCopyMoveJob::NoError);
}

DFileCopyMoveJob::Action DFileCopyMoveJobPrivate::handleError(const DAbstractFileInfo *sourceInfo,
                                                              const DAbstractFileInfo *targetInfo)
{
    //当任务对话框结束返回cancel
    if (btaskdailogclose) {
        return DFileCopyMoveJob::CancelAction;
    }
    if (actionOfError[error] != DFileCopyMoveJob::NoAction) {
        lastErrorHandleAction = actionOfError[error];
        unsetError();
        qCDebug(fileJob()) << "from actionOfError list," << "action:" << lastErrorHandleAction
                           << "source url:" << sourceInfo->fileUrl()
                           << "target url:" << (targetInfo ? targetInfo->fileUrl() : DUrl());

        // not update speed onerror
        if (updateSpeedTimer->isActive()) {
            //updateSpeedTimer->stop();
            QMetaObject::invokeMethod(updateSpeedTimer, "stop");
        }

        return lastErrorHandleAction;
    }

    if (!handle) {
        switch (error) {
        case DFileCopyMoveJob::PermissionError:
        case DFileCopyMoveJob::UnknowUrlError:
        case DFileCopyMoveJob::TargetIsSelfError:
            lastErrorHandleAction = DFileCopyMoveJob::SkipAction;
            unsetError();
            break;
        case DFileCopyMoveJob::FileExistsError:
        case DFileCopyMoveJob::DirectoryExistsError:
            lastErrorHandleAction = DFileCopyMoveJob::CoexistAction;
            unsetError();
            break;
        default:
            lastErrorHandleAction = DFileCopyMoveJob::CancelAction;
            setError(DFileCopyMoveJob::CancelError);
            break;
        }

        qCDebug(fileJob()) << "no handle," << "default action:" << lastErrorHandleAction
                           << "source url:" << sourceInfo->fileUrl()
                           << "target url:" << (targetInfo ? targetInfo->fileUrl() : DUrl());

        return lastErrorHandleAction;
    }

    setState(DFileCopyMoveJob::SleepState);
    //暂停所有线程池的线程
//    setPauseThreadPool(true);
    do {
        if (threadOfErrorHandle && threadOfErrorHandle->loopLevel() > 0) {
            lastErrorHandleAction = DThreadUtil::runInThread(threadOfErrorHandle, handle, &DFileCopyMoveJob::Handle::handleError,
                                                             q_ptr, error, sourceInfo, targetInfo);
        } else {
            lastErrorHandleAction = handle->handleError(q_ptr, error, sourceInfo, targetInfo);
        }

        if (!stateCheck()) {
            lastErrorHandleAction = DFileCopyMoveJob::CancelAction;
            break;
        }
    } while (lastErrorHandleAction == DFileCopyMoveJob::NoAction);

    if (state == DFileCopyMoveJob::SleepState) {
        setState(DFileCopyMoveJob::RunningState);
    }

    if (lastErrorHandleAction == DFileCopyMoveJob::NoAction) {
        lastErrorHandleAction = DFileCopyMoveJob::CancelAction;
    }

    unsetError();

    if (lastErrorHandleAction == DFileCopyMoveJob::CancelAction) {
        setError(DFileCopyMoveJob::CancelError);
    }

    qCDebug(fileJob()) << "from user," << "action:" << lastErrorHandleAction
                       << "source url:" << (sourceInfo ? sourceInfo->fileUrl() : DUrl())
                       << "target url:" << (targetInfo ? targetInfo->fileUrl() : DUrl());

    return lastErrorHandleAction;
}

#define TASK_RUNNING_MAX_COUNT 5

bool DFileCopyMoveJobPrivate::isRunning()
{
    return (this->state == DFileCopyMoveJob::RunningState);//&& (m_taskRunningCount <= TASK_RUNNING_MAX_COUNT ) ;
}

bool DFileCopyMoveJobPrivate::jobWait()
{
    QMutex lock;

    lock.lock();
    waitCondition.wait(&lock);
    lock.unlock();

    return state == DFileCopyMoveJob::RunningState;
}

bool DFileCopyMoveJobPrivate::stateCheck()
{
    if (state == DFileCopyMoveJob::RunningState) {
        if (needUpdateProgress) {
            needUpdateProgress = false;

            updateProgress();
            updateSpeed();
        }

        return true;
    }

    if (state == DFileCopyMoveJob::PausedState) {
        qCDebug(fileJob()) << "Will be suspended";

        if (!jobWait()) {
            setError(DFileCopyMoveJob::CancelError);
            qCDebug(fileJob()) << "Will be abort";

            return false;
        }
    } else if (state == DFileCopyMoveJob::StoppedState) {
        setError(DFileCopyMoveJob::CancelError);
        qCDebug(fileJob()) << "Will be abort";

        //! re-calculate vault size.
        bool isVaultFile = VaultController::isVaultFile(targetUrl.toLocalFile());
        DUrlList::iterator it = sourceUrlList.begin();
        while (!isVaultFile && it != sourceUrlList.end()) {
            isVaultFile = VaultController::isVaultFile(it->toLocalFile());
            it++;
        }
        if (isVaultFile) {
            QMetaObject::invokeMethod(VaultController::ins(), "refreshTotalSize", Qt::QueuedConnection);
        }

        return false;
    }

    return true;
}

bool DFileCopyMoveJobPrivate::checkFileSize(qint64 size) const
{
    const DStorageInfo &targetStorageInfo = directoryStack.top().targetStorageInfo;

    if (!targetStorageInfo.isValid()) {
        return true;
    }

    const QString &fs_type = targetStorageInfo.fileSystemType();

    // for vfat file system
    if (fs_type == "vfat") {
        // 4GB
        if (size >= 4l * 1024 * 1024 * 1024) {
            return false;
        }
    }

    return true;
}

bool DFileCopyMoveJobPrivate::checkFreeSpace(qint64 needSize)
{
    DStorageInfo &targetStorageInfo = directoryStack.top().targetStorageInfo;

    if (!targetStorageInfo.isValid()) {
        return true;
    }

    targetStorageInfo.refresh();

    // invalid size info
    if (targetStorageInfo.bytesTotal() <= 0) {
        return true;
    }

    //fix:修正文件发送到光盘时会报磁盘空间不足的问题，这里实现分类处理（常规可挂载移动存储设备和光驱设备）
    const QString &fs_type = targetStorageInfo.fileSystemType();

    if (fs_type == "iso9660") {
        return true;
    } else {
        return targetStorageInfo.bytesAvailable() >= needSize;
    }
}

QString DFileCopyMoveJobPrivate::formatFileName(const QString &name) const
{
    if (fileHints.testFlag(DFileCopyMoveJob::DontFormatFileName)) {
        return name;
    }

    const DStorageInfo &targetStorageInfo = directoryStack.top().targetStorageInfo;

    if (!targetStorageInfo.isValid()) {
        return name;
    }

    const QString &fs_type = targetStorageInfo.fileSystemType();

    if (fs_type == "vfat") {
        QString new_name = name;

        return new_name.replace(QRegExp("[\"*:<>?\\|]"), "_");
    }

    return name;
}

QString DFileCopyMoveJobPrivate::getNewFileName(const DAbstractFileInfo *sourceFileInfo, const DAbstractFileInfo *targetDirectory)
{
    const QString &copy_text = QCoreApplication::translate("DFileCopyMoveJob", "copy",
                                                           "Extra name added to new file name when used for file name.");

    DAbstractFileInfoPointer target_file_info;
    QString file_base_name = sourceFileInfo->baseName();
    QString suffix = sourceFileInfo->suffix();
    QString filename = sourceFileInfo->fileName();
    //在7z分卷压缩后的名称特殊处理7z.003
//    if(filename.contains(QRegularExpression("\.7z\.[0-9]{3,10}$")))
//    {
//        file_base_name = filename.left(filename.indexOf(QRegularExpression("\.7z\.[0-9]{3,10}$")));
//        suffix = filename.mid(filename.indexOf(QRegularExpression("\.7z\.[0-9]{3,10}$"))+1);
//    }
    //'\'没有转义为了避免警告加了转义
    if (filename.contains(QRegularExpression("\\.7z\\.[0-9]{3,10}$"))) {
        file_base_name = filename.left(filename.indexOf(QRegularExpression("\\.7z\\.[0-9]{3,10}$")));
        suffix = filename.mid(filename.indexOf(QRegularExpression("\\.7z\\.[0-9]{3,10}$")) + 1);
    }
    int number = 0;

    QString new_file_name;

    do {
        new_file_name = number > 0 ? QString("%1(%2 %3)").arg(file_base_name, copy_text).arg(number) : QString("%1(%2)").arg(file_base_name, copy_text);

        if (!suffix.isEmpty()) {
            new_file_name.append('.').append(suffix);
        }

        ++number;
        target_file_info = DFileService::instance()->createFileInfo(nullptr, targetDirectory->getUrlByChildFileName(new_file_name));
    } while (target_file_info->exists());

    return new_file_name;
}

bool DFileCopyMoveJobPrivate::doProcess(const DUrl &from, DAbstractFileInfoPointer source_info, const DAbstractFileInfo *target_info)
{
//    Q_Q(DFileCopyMoveJob);

    if (!source_info) {
        setError(DFileCopyMoveJob::UnknowUrlError, "Failed create file info");

        return handleError(source_info.constData(), nullptr) == DFileCopyMoveJob::SkipAction;
    }

    if (!source_info->exists()) {
        setError(DFileCopyMoveJob::NonexistenceError);

        return handleError(source_info.constData(), nullptr) == DFileCopyMoveJob::SkipAction;
    }

    switch (source_info->fileType()) {
    case DAbstractFileInfo::CharDevice:
    case DAbstractFileInfo::BlockDevice:
    case DAbstractFileInfo::FIFOFile:
    case DAbstractFileInfo::SocketFile: {
        setError(DFileCopyMoveJob::SpecialFileError);

        return handleError(source_info.constData(), nullptr) == DFileCopyMoveJob::SkipAction;
    }
    default:
        break;
    }

    DFileHandler *handler = DFileService::instance()->createFileHandler(nullptr, from);

    if (!handler) {
        setError(DFileCopyMoveJob::UnknowUrlError, "Failed create file handler");

        return handleError(source_info.constData(), nullptr) == DFileCopyMoveJob::SkipAction;
    }

    // only remove
    if (!target_info) {
        bool ok = false;

        qint64 size = source_info->isSymLink() ? 0 : source_info->size();

        if (source_info->isFile() || source_info->isSymLink()) {
            ok = removeFile(handler, source_info.constData());
            if (ok) {
                joinToCompletedFileList(from, DUrl(), size);
            }
        } else {
            // 删除文件夹时先设置其权限
            if (fileHints.testFlag(DFileCopyMoveJob::ForceDeleteFile)) {
                handler->setPermissions(source_info->fileUrl(), QFileDevice::ReadUser | QFileDevice::WriteUser | QFileDevice::ExeUser);
            }

            ok = mergeDirectory(handler, source_info.constData(), nullptr);
            if (ok) {
                joinToCompletedDirectoryList(from, DUrl(), size);
            }
        }

        return ok;
    }

    QString file_name = handle ? handle->getNewFileName(q_ptr, source_info.constData()) : source_info->fileName();

    // 回收站可能重名文件，因此回收站中的文件实际filename是经过处理的,这里需要取真正需要展示的filename
    if (source_info->filePath().startsWith(DFMStandardPaths::location(DFMStandardPaths::TrashFilesPath))) {
        QExplicitlySharedDataPointer<TrashFileInfo> info(new TrashFileInfo(DUrl::fromTrashFile("/" + source_info->fileName())));
        file_name = info->fileDisplayName();
    }
create_new_file_info:
    const DAbstractFileInfoPointer &new_file_info = DFileService::instance()->createFileInfo(nullptr, target_info->getUrlByChildFileName(file_name));

    if (!new_file_info) {
        qWarning() << "fileinfo create failed!" << target_info->getUrlByChildFileName(file_name);
        return false;
    }

    if (new_file_info->exists()) {
        if ((mode == DFileCopyMoveJob::MoveMode || mode == DFileCopyMoveJob::CutMode)
                && new_file_info->fileUrl() == from) {
            // 不用再进行后面的操作
            return true;
        }

        // 禁止目录复制/移动到自己里面
        if (new_file_info->isAncestorsUrl(source_info->fileUrl())) {
            setError(DFileCopyMoveJob::TargetIsSelfError);

            DFileCopyMoveJob::Action action = handleError(source_info.constData(), new_file_info.constData());

            if (action == DFileCopyMoveJob::SkipAction) {
                return true;
            }

            if (action != DFileCopyMoveJob::EnforceAction) {
                return false;
            }
        }

        bool source_is_file = source_info->isFile() || source_info->isSymLink();
        bool target_is_file = new_file_info->isFile() || new_file_info->isSymLink();

        if (target_is_file) {
            setError(DFileCopyMoveJob::FileExistsError);
        } else {
            setError(DFileCopyMoveJob::DirectoryExistsError);
        }

        switch (handleError(source_info.constData(), new_file_info.constData())) {
        case DFileCopyMoveJob::ReplaceAction:
            if (new_file_info->fileUrl() == from) {
                // 不用再进行后面的操作
                return true;
            }

            if (source_is_file && source_is_file == target_is_file) {
                break;
            } else {
                return false;
            }
        case DFileCopyMoveJob::MergeAction:
            if (!source_is_file && source_is_file == target_is_file) {
                break;
            } else {
                return false;
            }
        case DFileCopyMoveJob::SkipAction:
            return true;
        case DFileCopyMoveJob::CoexistAction:
            file_name = handle ? handle->getNonExistsFileName(q_ptr, source_info.constData(), target_info)
                        : getNewFileName(source_info.constData(), target_info);
            goto create_new_file_info;
        default:
            return false;
        }
    }

    if (source_info->isSymLink()) {
        bool ok = false;

        if (mode == DFileCopyMoveJob::CopyMode) {
            if (fileHints.testFlag(DFileCopyMoveJob::FollowSymlink)) {
                do {
                    const DAbstractFileInfoPointer &symlink_target = DFileService::instance()->createFileInfo(nullptr, source_info->symLinkTarget());

                    if (!symlink_target->exists()) {
                        break;
                    }

                    source_info = symlink_target;
                } while (source_info->isSymLink());

                if (source_info->exists()) {
                    goto process_file;
                }
            }

            ok = linkFile(handler, new_file_info.constData(), source_info->symlinkTargetPath());
        } else {
            ok = renameFile(handler, source_info, new_file_info);
        }

        if (ok) {
            joinToCompletedFileList(from, new_file_info->fileUrl(), 0);
        }

        countrefinesize(4096);

        return ok;
    }

process_file:
    if (source_info->isFile()) {
        bool ok = false;
        static qint64 allfile = 0;
        qint64 cer = QDateTime::currentMSecsSinceEpoch();
        qint64 size = source_info->size();

        while (!checkFreeSpace(size)) {
            setError(DFileCopyMoveJob::NotEnoughSpaceError);
            DFileCopyMoveJob::Action action = handleError(source_info.constData(), new_file_info.constData());

            if (action == DFileCopyMoveJob::SkipAction) {
                return true;
            }

            if (action == DFileCopyMoveJob::RetryAction) {
                continue;
            }

            if (action == DFileCopyMoveJob::EnforceAction) {
                break;
            }

            return false;
        }

        if (!checkFileSize(size)) {
            setError(DFileCopyMoveJob::FileSizeTooBigError);
            DFileCopyMoveJob::Action action = handleError(source_info.constData(), new_file_info.constData());

            if (action == DFileCopyMoveJob::SkipAction) {
                return true;
            }

            if (action != DFileCopyMoveJob::EnforceAction) {
                return false;
            }
        }

        if (mode == DFileCopyMoveJob::CopyMode) {
            if (new_file_info->isSymLink() || fileHints.testFlag(DFileCopyMoveJob::RemoveDestination)) {
                if (!removeFile(handler, new_file_info.constData())) {
                    return false;
                }
            } else if (new_file_info->exists()) {
                // 复制文件时，如果需要覆盖，必须添加可写入权限
                handler->setPermissions(new_file_info->fileUrl(), QFileDevice::WriteUser | QFileDevice::ReadUser);
            }

            ok = copyFile(source_info, new_file_info);

            if (ok) {
                handler->setFileTime(new_file_info->fileUrl(), source_info->lastRead(), source_info->lastModified());

                QFileDevice::Permissions permissions = source_info->permissions();
                //! use stat function to read vault file permission.
                QString path = source_info->fileUrl().path();
                if (VaultController::isVaultFile(path)) {
                    permissions = VaultController::getPermissions(path);
                }

                handler->setPermissions(new_file_info->fileUrl(), /*source_info->permissions()*/permissions);
            }
            allfile = allfile + (QDateTime::currentMSecsSinceEpoch() - cer);
        } else {
            ok = renameFile(handler, source_info, new_file_info);
        }

        if (ok) {
            joinToCompletedFileList(from, new_file_info->fileUrl(), size);
        }

        return ok;
    } else if (source_info->isDir()) {
        static qint64 alldir = 0;
        qint64 cer = QDateTime::currentMSecsSinceEpoch();
        // 禁止目录复制/移动到自己里面
        if (new_file_info->isAncestorsUrl(source_info->fileUrl())) {
            setError(DFileCopyMoveJob::TargetIsSelfError);

            DFileCopyMoveJob::Action action = handleError(source_info.constData(), new_file_info.constData());

            if (action == DFileCopyMoveJob::SkipAction) {
                return true;
            }

            if (action != DFileCopyMoveJob::EnforceAction) {
                return false;
            }
        }

        bool ok = true;
        qint64 size = source_info->size();
        const QDateTime si_last_read = source_info->lastRead();
        const QDateTime si_last_modified = source_info->lastModified();

        if (mode == DFileCopyMoveJob::CopyMode) {
            ok = mergeDirectory(handler, source_info.constData(), new_file_info.constData());
        } else if (!handler->rename(source_info->fileUrl(), new_file_info->fileUrl())) { // 尝试直接rename操作
            qCDebug(fileJob(), "Failed on rename, Well be copy and delete the directory");
            ok = mergeDirectory(handler, source_info.constData(), new_file_info.constData());
        }

        if (ok) {
            handler->setFileTime(new_file_info->fileUrl(), si_last_read, si_last_modified);
            joinToCompletedDirectoryList(from, new_file_info->fileUrl(), size);
        }
        alldir = alldir + (QDateTime::currentMSecsSinceEpoch() - cer);

        return ok;
    }

    return false;
}

bool DFileCopyMoveJobPrivate::mergeDirectory(DFileHandler *handler, const DAbstractFileInfo *fromInfo, const DAbstractFileInfo *toInfo)
{
    if (toInfo && !toInfo->exists()) {
        DFileCopyMoveJob::Action action = DFileCopyMoveJob::NoAction;

        do {
            // 当为保险箱路径时，判断目录名的长度，如果长度大于85，则不让其创建成功，并报错“文件名过长”
            QString strPath = toInfo->fileUrl().toString();
            if (VaultController::isVaultFile(strPath)) {
                // 获得目录名
                QString strDirName = strPath.section("/", -1, -1);
                if (strDirName.toUtf8().length() > 255) {
                    setError(DFileCopyMoveJob::MkdirError, qApp->translate("DFileCopyMoveJob", "Failed to open the dir, cause: File name too long"));
                    action = handleError(fromInfo, toInfo);
                    break;
                }
            }

            if (!handler->mkdir(toInfo->fileUrl())) {
                const DAbstractFileInfoPointer &parent_info = DFileService::instance()->createFileInfo(nullptr, toInfo->parentUrl());

                if (!parent_info->exists() || parent_info->isWritable()) {
                    setError(DFileCopyMoveJob::MkdirError, qApp->translate("DFileCopyMoveJob", "Failed to create the directory, cause: %1").arg(handler->errorString()));
                } else {
                    setError(DFileCopyMoveJob::PermissionError);
                }

                action = handleError(fromInfo, toInfo);
            }

        } while (action == DFileCopyMoveJob::RetryAction && this->isRunning() );

        if (action != DFileCopyMoveJob::NoAction) {
            return action == DFileCopyMoveJob::SkipAction;
        }
    }

    bool sortInode = toInfo && !fileHints.testFlag(DFileCopyMoveJob::DontSortInode);
    const DDirIteratorPointer &iterator = DFileService::instance()->createDirIterator(nullptr, fromInfo->fileUrl(), QStringList(),
                                                                                      QDir::AllEntries | QDir::NoDotAndDotDot | QDir::System | QDir::Hidden,
                                                                                      sortInode ? static_cast<QDirIterator::IteratorFlag>(DDirIterator::SortINode)
                                                                                      : QDirIterator::NoIteratorFlags, true);

    if (!iterator) {
        setError(DFileCopyMoveJob::UnknowUrlError, "Failed on create dir iterator");

        return false;
    }

    bool existsSkipFile = false;
    bool enter_dir = toInfo;

    if (enter_dir) {
        enterDirectory(fromInfo->fileUrl(), toInfo->fileUrl());
    }

    while (iterator->hasNext()) {
        if (!stateCheck()) {
            return false;
        }

        const DUrl &url = iterator->next();
        const DAbstractFileInfoPointer &info = iterator->fileInfo();

        if (!process(url, info, toInfo)) {
            return false;
        }

        if (lastErrorHandleAction == DFileCopyMoveJob::SkipAction) {
            existsSkipFile = true;
        }
    }

    if (enter_dir) {
        leaveDirectory();
    }

    if (toInfo) {

        // vault file fetch permissons separately.
        QFileDevice::Permissions permissions;
        QString filePath = fromInfo->fileUrl().toLocalFile();
        if (VaultController::ins()->isVaultFile(filePath)) {
            permissions = VaultController::ins()->getPermissions(filePath);
        } else {
            permissions = fromInfo->permissions();
        }

        handler->setPermissions(toInfo->fileUrl(), permissions);
    }

    if (mode == DFileCopyMoveJob::CopyMode) {
        return true;
    }

    if (existsSkipFile) {
        return true;
    }

    // 完成操作后删除原目录
    return removeFile(handler, fromInfo);
}

bool DFileCopyMoveJobPrivate::doCopyFile(const DAbstractFileInfoPointer &fromInfo, const DAbstractFileInfoPointer &toInfo, int blockSize)
{
//    Q_Q(DFileCopyMoveJob);
//    qDebug() << " doCopyFile  start ";
    QScopedPointer<DFileDevice> fromDevice(DFileService::instance()->createFileDevice(nullptr, fromInfo->fileUrl()));
    if (!fromDevice) {
        setError(DFileCopyMoveJob::UnknowUrlError, "Failed on create file device");

        return false;
    }
    QScopedPointer<DFileDevice> toDevice(DFileService::instance()->createFileDevice(nullptr, toInfo->fileUrl()));

    if (!toDevice) {
        setError(DFileCopyMoveJob::UnknowUrlError, "Failed on create file device");

        return false;
    }
open_file: {
        DFileCopyMoveJob::Action action = DFileCopyMoveJob::NoAction;

        do {
            // 如果打开文件在保险箱内
            QString strPath = toInfo->fileUrl().toString();
            if (VaultController::isVaultFile(strPath)) {
                QString strFileName = strPath.section("/", -1, -1);
                if (strFileName.toUtf8().length() > 255) {
                    qCDebug(fileJob()) << "open error:" << fromInfo->fileUrl();
                    setError(DFileCopyMoveJob::OpenError, qApp->translate("DFileCopyMoveJob", "Failed to open the file, cause: File name too long"));
                    action = handleError(fromInfo, nullptr);
                    break;
                }
            }

            if (fromDevice->open(QIODevice::ReadOnly)) {
                action = DFileCopyMoveJob::NoAction;
            } else {
                qCDebug(fileJob()) << "open error:" << fromInfo->fileUrl();

                if (fromInfo->isReadable()) {
                    setError(DFileCopyMoveJob::OpenError, qApp->translate("DFileCopyMoveJob", "Failed to open the file, cause: %1").arg(fromDevice->errorString()));
                } else {
                    setError(DFileCopyMoveJob::PermissionError);
                }

                action = handleError(fromInfo.data(), nullptr);
            }
        } while (action == DFileCopyMoveJob::RetryAction && this->isRunning() ); // bug: 26333, while set the stop status shoule break the process!

        if (action == DFileCopyMoveJob::SkipAction) {
            return true;
        } else if (action != DFileCopyMoveJob::NoAction) {
            return false;
        }

        do {
            if (toDevice->open(QIODevice::WriteOnly | QIODevice::Truncate)) {
                action = DFileCopyMoveJob::NoAction;
            } else {
                qCDebug(fileJob()) << "open error:" << toInfo->fileUrl();

                if (!toInfo->exists() || toInfo->isWritable()) {
                    setError(DFileCopyMoveJob::OpenError, qApp->translate("DFileCopyMoveJob", "Failed to open the file, cause: %1").arg(toDevice->errorString()));
                } else {
                    setError(DFileCopyMoveJob::PermissionError);
                }

                action = handleError(toInfo.data(), nullptr);
            }
        } while (action == DFileCopyMoveJob::RetryAction && this->isRunning() );

        if (action == DFileCopyMoveJob::SkipAction) {
            return true;
        } else if (action != DFileCopyMoveJob::NoAction) {
            return false;
        }

        if (fileHints.testFlag(DFileCopyMoveJob::ResizeDestinationFile)) {
            do {
                if (toDevice->resize(fromDevice->size())) {
                    action = DFileCopyMoveJob::NoAction;
                } else {
                    setError(DFileCopyMoveJob::ResizeError, toDevice->errorString());
                    action = handleError(toInfo.data(), nullptr);
                }
            } while (action == DFileCopyMoveJob::RetryAction && this->isRunning() );

            if (action == DFileCopyMoveJob::SkipAction) {
                return true;
            } else if (action != DFileCopyMoveJob::NoAction) {
                return false;
            }
        }
    }

#ifdef Q_OS_LINUX
    // 开启读取优化，告诉内核，我们将顺序读取此文件

    if (fromDevice->handle() > 0) {
        posix_fadvise (fromDevice->handle(), 0, 0, POSIX_FADV_SEQUENTIAL);
    }

    if (toDevice->handle() > 0) {
        posix_fadvise (toDevice->handle(), 0, 0, POSIX_FADV_SEQUENTIAL);
    }
#endif

    currentJobDataSizeInfo.first = fromDevice->size();
    currentJobFileHandle = toDevice->handle();
    bool teestqq = false;
    uLong source_checksum = adler32(0L, nullptr, 0);

    Q_FOREVER {
        qint64 current_pos = fromDevice->pos();
read_data:
        if (Q_UNLIKELY(!stateCheck())) {
            return false;
        }

        char data[blockSize + 1];
        qint64 size_read = fromDevice->read(data, blockSize);

        if (Q_UNLIKELY(size_read <= 0)) {
            if (size_read == 0 && fromDevice->atEnd()) {
                teestqq = true;
                break;
            }

            const_cast<DAbstractFileInfo *>(fromInfo.data())->refresh();

            if (fromInfo->exists()) {
                setError(DFileCopyMoveJob::ReadError, qApp->translate("DFileCopyMoveJob", "Failed to read the file, cause: %1").arg(fromDevice->errorString()));
            } else {
                setError(DFileCopyMoveJob::NonexistenceError);
            }

            switch (handleError(fromInfo.data(), toInfo.data())) {
            case DFileCopyMoveJob::RetryAction: {
                if (!fromDevice->seek(current_pos)) {
                    setError(DFileCopyMoveJob::UnknowError, fromDevice->errorString());

                    return false;
                }

                goto read_data;
            }
            case DFileCopyMoveJob::SkipAction:
                return true;
            default:
                return false;
            }
        }

        current_pos = toDevice->pos();
write_data:
        if (Q_UNLIKELY(!stateCheck())) {
            return false;
        }
        qint64 size_write = toDevice->write(data, size_read);
        //如果写失败了，直接推出
        if (size_write < 0) {
            if (!stateCheck()) {
                //临时处理 fix
                //判断是否是网络文件，是，就去调用closeWriteReadFailed，不去调用g_output_stream_close(d->output_stream, nullptr, nullptr);
                //在失去网络，网络文件调用gio 的 g_output_stream_close 关闭 output_stream，会卡很久
                if (FileUtils::isGvfsMountFile(toInfo->path())) {
                    toDevice->closeWriteReadFailed(true);
                }
                return false;
            }
            setError(DFileCopyMoveJob::WriteError, qApp->translate("DFileCopyMoveJob", "Failed to write the file, cause: %1").arg(toDevice->errorString()));
            switch (handleError(fromInfo, toInfo)) {
            case DFileCopyMoveJob::RetryAction: {
                if (!toDevice->seek(current_pos)) {
                    setError(DFileCopyMoveJob::UnknowError, toDevice->errorString());
                    //临时处理 fix
                    //判断是否是网络文件，是，就去调用closeWriteReadFailed，不去调用g_output_stream_close(d->output_stream, nullptr, nullptr);
                    //在失去网络，网络文件调用gio 的 g_output_stream_close 关闭 output_stream，会卡很久
                    if (FileUtils::isGvfsMountFile(toInfo->path())) {
                        toDevice->closeWriteReadFailed(true);
                    }
                    return false;
                }

                goto write_data;
            }
            case DFileCopyMoveJob::SkipAction:
                //临时处理 fix
                //判断是否是网络文件，是，就去调用closeWriteReadFailed，不去调用g_output_stream_close(d->output_stream, nullptr, nullptr);
                //在失去网络，网络文件调用gio 的 g_output_stream_close 关闭 output_stream，会卡很久
                if (FileUtils::isGvfsMountFile(toInfo->path())) {
                    toDevice->closeWriteReadFailed(true);
                }
                return true;
            default:
                //临时处理 fix
                //判断是否是网络文件，是，就去调用closeWriteReadFailed，不去调用g_output_stream_close(d->output_stream, nullptr, nullptr);
                //在失去网络，网络文件调用gio 的 g_output_stream_close 关闭 output_stream，会卡很久
                if (FileUtils::isGvfsMountFile(toInfo->path())) {
                    toDevice->closeWriteReadFailed(true);
                }
                return false;
            }
<<<<<<< HEAD
=======
           setError(DFileCopyMoveJob::WriteError, qApp->translate("DFileCopyMoveJob", "Failed to write the file, cause: %1").arg(toDevice->errorString()));
           switch (handleError(fromInfo.data(), toInfo.data())) {
           case DFileCopyMoveJob::RetryAction: {
               if (!toDevice->seek(current_pos)) {
                   setError(DFileCopyMoveJob::UnknowError, toDevice->errorString());
                   //临时处理 fix
                   //判断是否是网络文件，是，就去调用closeWriteReadFailed，不去调用g_output_stream_close(d->output_stream, nullptr, nullptr);
                   //在失去网络，网络文件调用gio 的 g_output_stream_close 关闭 output_stream，会卡很久
                   if (FileUtils::isGvfsMountFile(toInfo->path())) {
                       toDevice->closeWriteReadFailed(true);
                   }
                   return false;
               }

               goto write_data;
           }
           case DFileCopyMoveJob::SkipAction:
               //临时处理 fix
               //判断是否是网络文件，是，就去调用closeWriteReadFailed，不去调用g_output_stream_close(d->output_stream, nullptr, nullptr);
               //在失去网络，网络文件调用gio 的 g_output_stream_close 关闭 output_stream，会卡很久
               if (FileUtils::isGvfsMountFile(toInfo->path())) {
                   toDevice->closeWriteReadFailed(true);
               }
               return true;
           default:
               //临时处理 fix
               //判断是否是网络文件，是，就去调用closeWriteReadFailed，不去调用g_output_stream_close(d->output_stream, nullptr, nullptr);
               //在失去网络，网络文件调用gio 的 g_output_stream_close 关闭 output_stream，会卡很久
               if (FileUtils::isGvfsMountFile(toInfo->path())) {
                   toDevice->closeWriteReadFailed(true);
               }
               return false;
           }
>>>>>>> b9aab75b
        }
        //fix 修复vfat格式u盘卡死问题，写入数据后立刻同步
//        const DStorageInfo &targetStorageInfo = directoryStack.top().targetStorageInfo;
//        if (targetStorageInfo.isValid()) {
//            const QString &fs_type = targetStorageInfo.fileSystemType();
//            if (fs_type == "vfat") {
//                toDevice->inherits("");
//                if (size_write > 0)
//                    toDevice->syncToDisk();
//            }
//        }
        countrefinesize(size_write);

        if (Q_UNLIKELY(size_write != size_read)) {
            do {
                // 在某些情况下（往sftp挂载目录写入），可能一次未能写入那么多数据
                // 但不代表写入失败，应该继续尝试，直到所有数据全部写入
                if (size_write > 0) {
                    const char *surplus_data = data;
                    qint64 surplus_size = size_read;

                    do {
                        currentJobDataSizeInfo.second += size_write;
                        completedDataSize += size_write;
                        //        writtenDataSize += size_write;

                        surplus_data += size_write;
                        surplus_size -= size_write;

                        size_write = toDevice->write(surplus_data, surplus_size);
                    } while (size_write > 0 && size_write != surplus_size);

                    // 表示全部数据写入完成
                    if (size_write > 0) {
                        break;
                    }
                }

                if (checkFreeSpace(currentJobDataSizeInfo.first - currentJobDataSizeInfo.second)) {
                    setError(DFileCopyMoveJob::WriteError, qApp->translate("DFileCopyMoveJob", "Failed to write the file, cause: %1").arg(toDevice->errorString()));
                } else {
                    setError(DFileCopyMoveJob::NotEnoughSpaceError);
                }

                switch (handleError(fromInfo.data(), toInfo.data())) {
                case DFileCopyMoveJob::RetryAction: {
                    if (!toDevice->seek(current_pos)) {
                        setError(DFileCopyMoveJob::UnknowError, toDevice->errorString());

                        return false;
                    }

                    goto write_data;
                }
                case DFileCopyMoveJob::SkipAction:
                    return true;
                default:
                    return false;
                }
            } while (false);
        }

        currentJobDataSizeInfo.second += size_write;
        completedDataSize += size_write;
        completedDataSizeOnBlockDevice += size_write;
//        writtenDataSize += size_write;

        if (Q_LIKELY(!fileHints.testFlag(DFileCopyMoveJob::DontIntegrityChecking))) {
//            source_checksum = adler32(source_checksum, reinterpret_cast<Bytef *>(data), size_read);
            source_checksum = adler32(source_checksum, reinterpret_cast<Bytef *>(data), static_cast<uInt>(size_read));
        }

//        if (Q_UNLIKELY(writtenDataSize > 20000000)) {
//            writtenDataSize = 0;
//            toDevice->syncToDisk();
//        }
    }
// end forever
//    qDebug() << "cope satart end >>>>>>>>>>>>>>>>>>>>>>>>>>>>>> " << fromInfo->fileUrl();
    // 关闭文件时可能会需要很长时间，因为内核可能要把内存里的脏数据回写到硬盘
//    setState(DFileCopyMoveJob::IOWaitState);
    fromDevice->close();
    toDevice->close();
    countrefinesize(blockSize <= 0 ? 4096 : 0);
    /*if (state == DFileCopyMoveJob::IOWaitState) {
        setState(DFileCopyMoveJob::RunningState);
    } else */
    if (Q_UNLIKELY(!stateCheck())) {
        return false;
    }
//    qDebug() << "cope satart end >>>>>>>>>>>>>>>>>>>>>>>>>>>>>> " << fromInfo->fileUrl();

    if (fileHints.testFlag(DFileCopyMoveJob::DontIntegrityChecking)) {
        return true;
    }

    DFileCopyMoveJob::Action action = DFileCopyMoveJob::NoAction;

    do {
        if (toDevice->open(QIODevice::ReadOnly)) {
            break;
        } else {
            setError(DFileCopyMoveJob::OpenError, "Unable to open file for integrity check, , cause: " + toDevice->errorString());
            action = handleError(toInfo.data(), nullptr);
        }
    } while (action == DFileCopyMoveJob::RetryAction && this->isRunning());

    if (action == DFileCopyMoveJob::SkipAction) {
        return true;
    }
    //当打开目标文件失败了，就不去校验数据完整性
    else if (action == DFileCopyMoveJob::CancelAction) {
        return false;
    }
    //校验数据完整性

    char data[blockSize + 1];
    ulong target_checksum = adler32(0L, nullptr, 0);

    qint64 elapsed_time_checksum = 0;

    if (fileJob().isDebugEnabled()) {
        elapsed_time_checksum = updateSpeedElapsedTimer->elapsed();
    }

    Q_FOREVER {
        qint64 size = toDevice->read(data, blockSize);

        if (Q_UNLIKELY(size <= 0)) {
            if (toDevice->atEnd()) {
                break;
            }

            setError(DFileCopyMoveJob::IntegrityCheckingError, qApp->translate("DFileCopyMoveJob", "File integrity was damaged, cause: %1").arg(toDevice->errorString()));

            switch (handleError(fromInfo.constData(), toInfo.constData())) {
            case DFileCopyMoveJob::RetryAction: {
                continue;
            }
            case DFileCopyMoveJob::SkipAction:
                return true;
            default:
                return false;
            }
        }

        target_checksum = adler32(target_checksum, reinterpret_cast<Bytef *>(data), static_cast<uInt>(size));

        if (Q_UNLIKELY(!stateCheck())) {
            return false;
        }
    }

//    qCDebug(fileJob(), "Time spent of integrity check of the file: %lld", updateSpeedElapsedTimer->elapsed() - elapsed_time_checksum);

    if (source_checksum != target_checksum) {
        qCWarning(fileJob(), "Failed on file integrity checking, source file: 0x%lx, target file: 0x%lx", source_checksum, target_checksum);

        setError(DFileCopyMoveJob::IntegrityCheckingError);
        DFileCopyMoveJob::Action action = handleError(fromInfo.constData(), toInfo.constData());

        if (action == DFileCopyMoveJob::SkipAction) {
            return true;
        }

        if (action == DFileCopyMoveJob::RetryAction) {
            goto open_file;
        }

        return false;
    }

//    qDebug() << "yi ci yige +++++++++++++++++ " << fromInfo->fileUrl();
//    qCDebug(fileJob(), "adler value: 0x%lx", source_checksum);

    return true;
}

bool DFileCopyMoveJobPrivate::doRemoveFile(DFileHandler *handler, const DAbstractFileInfo *fileInfo)
{
    if (!fileInfo->exists()) {
        return true;
    }

    DFileCopyMoveJob::Action action = DFileCopyMoveJob::NoAction;
    bool is_file = fileInfo->isFile() || fileInfo->isSymLink();

    do {
        //! vault file without writable permission cannot processed by system function.
        bool canRemove = true;
        QString absolutePath = fileInfo->absolutePath();
        if (VaultController::isVaultFile(absolutePath)) {
            VaultController::FileBaseInfo fbi = VaultController::ins()->getFileInfo(VaultController::localToVault(absolutePath));
            if (!fbi.isWritable) {
                canRemove = false;
                setError(DFileCopyMoveJob::PermissionError);
            }
        }

        if(canRemove) {
            if (is_file ? handler->remove(fileInfo->fileUrl()) : handler->rmdir(fileInfo->fileUrl())) {
                return true;
            }
            if (fileInfo->canRename()) {
                setError(DFileCopyMoveJob::RemoveError, qApp->translate("DFileCopyMoveJob", "Failed to delete the file, cause: %1").arg(handler->errorString()));
            } else {
                setError(DFileCopyMoveJob::PermissionError);
            }
        }

        action = handleError(fileInfo, nullptr);
    } while (action == DFileCopyMoveJob::RetryAction && this->isRunning() );

    return action == DFileCopyMoveJob::SkipAction;
}

bool DFileCopyMoveJobPrivate::doRenameFile(DFileHandler *handler, const DAbstractFileInfoPointer &oldInfo, const DAbstractFileInfoPointer &newInfo)
{
    const DStorageInfo &storage_source = directoryStack.top().sourceStorageInfo;
    const DStorageInfo &storage_target = directoryStack.top().targetStorageInfo;

    if (storage_target.device() != "gvfsd-fuse" || storage_source == storage_target) {
        // 先尝试直接rename
        if (handler->rename(oldInfo->fileUrl(), newInfo->fileUrl())) {
            // 剪切合并需要更新进度条
            currentJobDataSizeInfo.first = oldInfo->size();
            currentJobDataSizeInfo.second += newInfo->size();
            completedDataSize += newInfo->size();
            completedDataSizeOnBlockDevice += newInfo->size();
            needUpdateProgress = true;
            if (Q_UNLIKELY(!stateCheck())) {
                return false;
            }
            return true;
        } else { // bug-35066 添加对保险箱的判断
            if (oldInfo->isSymLink()) { // 如果为链接文件
                if (VaultController::isVaultFile(oldInfo->path()) || VaultController::isVaultFile(newInfo->path())) { // 如果是保险箱任务

                    // 判断当前目录是否存在该名称的链接文件，如果存在，则删除
                    if (newInfo->exists()) {
                        if (!removeFile(handler, newInfo)) {
                            return false;
                        }
                    }

                    // 新建链接文件
                    if (!handler->link(oldInfo->symlinkTargetPath(), newInfo->fileUrl())) {
                        return false;
                    }

                    // 删除旧的链接文件
                    if (!doRemoveFile(handler, oldInfo)) {
                        return false;
                    }

                    return true;
                }
            }
        }
    }

    qCDebug(fileJob(), "Failed on rename, Well be copy and delete the file");

    // 先复制再删除
    if (!doCopyFile(oldInfo, newInfo)) {
        return false;
    }

    if (lastErrorHandleAction == DFileCopyMoveJob::SkipAction) {
        // 说明复制文件过程被跳过
        return true;
    }

    handler->setFileTime(newInfo->fileUrl(), oldInfo->lastRead(), oldInfo->lastModified());

    //! use stat function to read vault file permission.
    QFileDevice::Permissions permissions = oldInfo->permissions();
    QString path = oldInfo->fileUrl().path();
    if (VaultController::isVaultFile(path)) {
        permissions = VaultController::getPermissions(path);
    }

    handler->setPermissions(newInfo->fileUrl(), /*oldInfo->permissions()*/permissions);

    if (!doRemoveFile(handler, oldInfo.data())) {
        return false;
    }

    return true;
}

bool DFileCopyMoveJobPrivate::doLinkFile(DFileHandler *handler, const DAbstractFileInfo *fileInfo, const QString &linkPath)
{
    Q_Q(DFileCopyMoveJob);
    if (fileInfo->exists()) {
        if (!removeFile(handler, fileInfo)) {
            return false;
        }
    }

    DFileCopyMoveJob::Action action = DFileCopyMoveJob::NoAction;

    do {
        if (handler->link(linkPath, fileInfo->fileUrl())) {
            return true;
        }

        setError(DFileCopyMoveJob::SymlinkError, qApp->translate("DFileCopyMoveJob", "Fail to create symlink, cause: %1").arg(handler->errorString()));
        action = handleError(fileInfo, nullptr);
        q->msleep(500); // fix bug#30091 文件操作失败的时候，点击对话框的“不再提示+重试”，会导致不停失败不停发送信号通知主线程更新ui，这里加个延时控制响应频率
    } while (action == DFileCopyMoveJob::RetryAction && this->isRunning());

    return action == DFileCopyMoveJob::SkipAction;
}

bool DFileCopyMoveJobPrivate::process(const DUrl &from, const DAbstractFileInfo *target_info)
{
    const DAbstractFileInfoPointer &source_info = DFileService::instance()->createFileInfo(nullptr, from);

    return process(from, source_info, target_info);
}

bool DFileCopyMoveJobPrivate::process(const DUrl &from, const DAbstractFileInfoPointer &source_info, const DAbstractFileInfo *target_info)
{
    // reset error and action
    unsetError();
    lastErrorHandleAction = DFileCopyMoveJob::NoAction;

    beginJob(JobInfo::Preprocess, from, (source_info && target_info) ? target_info->getUrlByChildFileName(source_info->fileName()) : DUrl());
    bool ok = doProcess(from, source_info, target_info);
    endJob();

    return ok;
}

bool DFileCopyMoveJobPrivate::copyFile(const DAbstractFileInfoPointer &fromInfo, const DAbstractFileInfoPointer &toInfo, int blockSize)
{
//    Q_Q(DFileCopyMoveJob);
    qint64 elapsed = 0;
    if (fileJob().isDebugEnabled()) {
        elapsed = updateSpeedElapsedTimer->elapsed();
    }
    beginJob(JobInfo::Copy, fromInfo->fileUrl(), toInfo->fileUrl());
//    qDebug() << m_pool.activeThreadCount();
    bool ok = true;
    //判断目标目录是u盘就只走但线程
    if (!bdestLocal || !brefine) {
        ok = doCopyFile(fromInfo, toInfo, blockSize);
    }
    else {
        while(m_pool.activeThreadCount() >= 12)
        {
            if (Q_UNLIKELY(!stateCheck())) {
                return false;
            }
        }
        QtConcurrent::run(&m_pool, this, static_cast<bool(DFileCopyMoveJobPrivate::*)
                         (const DAbstractFileInfoPointer &, const DAbstractFileInfoPointer &, int)>
                         (&DFileCopyMoveJobPrivate::doCopyFile), fromInfo, toInfo,blockSize);
    }
    endJob();

    qCDebug(fileJob(), "Time spent of copy the file: %lld", updateSpeedElapsedTimer->elapsed() - elapsed);
    return ok;
}

bool DFileCopyMoveJobPrivate::removeFile(DFileHandler *handler, const DAbstractFileInfo *fileInfo)
{
    beginJob(JobInfo::Remove, fileInfo->fileUrl(), DUrl());
    bool ok = doRemoveFile(handler, fileInfo);
    endJob();

    return ok;
}

bool DFileCopyMoveJobPrivate::renameFile(DFileHandler *handler, const DAbstractFileInfoPointer &oldInfo, const DAbstractFileInfoPointer &newInfo)
{
    Q_UNUSED(handler);

    beginJob(JobInfo::Move, oldInfo->fileUrl(), newInfo->fileUrl());
    bool ok = doRenameFile(handler, oldInfo, newInfo);
    endJob();

    return ok;
}

bool DFileCopyMoveJobPrivate::linkFile(DFileHandler *handler, const DAbstractFileInfo *fileInfo, const QString &linkPath)
{
    beginJob(JobInfo::Link, DUrl(linkPath), fileInfo->fileUrl());
    bool ok = doLinkFile(handler, fileInfo, linkPath);
    endJob();

    return ok;
}

void DFileCopyMoveJobPrivate::beginJob(JobInfo::Type type, const DUrl &from, const DUrl &target)
{
//    qCDebug(fileJob(), "job begin, Type: %d, from: %s, to: %s", type, qPrintable(from.toString()), qPrintable(target.toString()));

    jobStack.push({type, QPair<DUrl, DUrl>(from, target)});
    currentJobDataSizeInfo = qMakePair(-1, 0);
    currentJobFileHandle = -1;

    Q_EMIT q_ptr->currentJobChanged(from, target);
}

void DFileCopyMoveJobPrivate::endJob()
{
    jobStack.pop();
    currentJobFileHandle = -1;

//    qCDebug(fileJob()) << "job end, error:" << error << "last error handle action:" << lastErrorHandleAction;
}

void DFileCopyMoveJobPrivate::enterDirectory(const DUrl &from, const DUrl &to)
{
    DirectoryInfo info;

    info.url = qMakePair(from, to);

    if (from.isLocalFile()) {
        info.sourceStorageInfo.setPath(from.toLocalFile());
    }

    if (to.isLocalFile()) {
        if (!directoryStack.isEmpty()) {
            if (directoryStack.top().url.second == to) {
                info.targetStorageInfo = directoryStack.top().targetStorageInfo;
            } else {
                info.targetStorageInfo.setPath(to.toLocalFile());
            }
        } else {
            info.targetStorageInfo.setPath(to.toLocalFile());
        }
    }

    directoryStack.push(info);
}

void DFileCopyMoveJobPrivate::leaveDirectory()
{
    directoryStack.pop();
}

void DFileCopyMoveJobPrivate::joinToCompletedFileList(const DUrl &from, const DUrl &target, qint64 dataSize)
{
//    qCDebug(fileJob(), "file. from: %s, target: %s, data size: %lld", qPrintable(from.toString()), qPrintable(target.toString()), dataSize);

    if (currentJobDataSizeInfo.first < 0) {
        completedDataSize += dataSize;
    }

    completedProgressDataSize += dataSize <= 0 ? 4096 : 0;

    ++completedFilesCount;

    Q_EMIT q_ptr->completedFilesCountChanged(completedFilesCount);

    if (lastErrorHandleAction == DFileCopyMoveJob::SkipAction) {
        return;
    }

    completedFileList << qMakePair(from, target);
}

void DFileCopyMoveJobPrivate::joinToCompletedDirectoryList(const DUrl &from, const DUrl &target, qint64 dataSize)
{
//    qCDebug(fileJob(), "directory. from: %s, target: %s, data size: %lld", qPrintable(from.toString()), qPrintable(target.toString()), dataSize);

//    completedDataSize += dataSize;
    completedProgressDataSize += targetIsRemovable <= 0 ? 4096 : 0;
    ++completedFilesCount;

    countrefinesize(4096);

    Q_EMIT q_ptr->completedFilesCountChanged(completedFilesCount);

    if (lastErrorHandleAction == DFileCopyMoveJob::SkipAction) {
        return;
    }

    completedDirectoryList << qMakePair(from, target);
}

void DFileCopyMoveJobPrivate::updateProgress()
{
    switch (mode) {
    case DFileCopyMoveJob::CopyMode:
    case DFileCopyMoveJob::CutMode:
        updateCopyProgress();
        break;
    case DFileCopyMoveJob::MoveMode:
        updateMoveProgress();
        break;
    }

}

void DFileCopyMoveJobPrivate::updateCopyProgress()
{
    // fix bug 30548 ,以为有些文件大小为0,文件夹为空，size也为零，重新计算显示大小
    const qint64 totalSize = fileStatistics->totalProgressSize();
    //通过getCompletedDataSize取出的已传输的数据大小后期会远超实际数据大小，这种情况下直接使用completedDataSize
    qint64 dataSize(getCompletedDataSize());
    // completedDataSize 可能一直为 0
    if (dataSize > completedDataSize && completedDataSize > 0) {
        dataSize = completedDataSize;
    }

    dataSize = targetIsRemovable <= 0 ? completedDataSizeOnBlockDevice : dataSize;

    dataSize += completedProgressDataSize;

    //优化
    dataSize = brefine ? refinecpsize : dataSize;

    if (totalSize == 0)
        return;

    if (fileStatistics->isFinished()) {
        qreal realProgress = qreal(dataSize) / totalSize;
        if (realProgress > lastProgress)
            lastProgress = realProgress;
        qCDebug(fileJob(), "completed data size: %lld, total data size: %lld", dataSize, fileStatistics->totalSize());
    } else {
        //预设一个总大小，让前期进度平滑一些（目前阈值取1mb）
        qreal virtualSize = totalSize < 1000000 ? 1000000 : totalSize;
        if (dataSize < virtualSize /*&& total_size > 0*/) {
            // 取一个时时的总大小来计算一个模糊进度
            qreal fuzzyProgress = qreal(dataSize) / virtualSize;
            if (fuzzyProgress < 0.3 && fuzzyProgress > lastProgress)
                lastProgress = fuzzyProgress;
        }
    }
    // 保证至少出现%1
    if (lastProgress < 0.02) {
        lastProgress = 0.01;
    }

    Q_EMIT q_ptr->progressChanged(qMin(lastProgress, 1.0), dataSize);

    if (currentJobDataSizeInfo.first > 0) {
        Q_EMIT q_ptr->currentFileProgressChanged(qMin(qreal(currentJobDataSizeInfo.second) / currentJobDataSizeInfo.first, 1.0), currentJobDataSizeInfo.second);
    }
}


// use count calculate progress when mode is move
void DFileCopyMoveJobPrivate::updateMoveProgress()
{
    Q_Q(DFileCopyMoveJob);
    int totalCount = q->totalFilesCount();
    if (totalCount > 0) {
        qreal realProgress = qreal(completedFilesCount) / totalCount;
        if (realProgress > lastProgress)
            lastProgress = realProgress;
    } else if (countStatisticsFinished && totalMoveFilesCount > 0) {
        qreal realProgress = qreal(completedFilesCount) / totalMoveFilesCount;
        if (realProgress > lastProgress)
            lastProgress = realProgress;
    } else {
        if (completedFilesCount < totalMoveFilesCount && totalMoveFilesCount > 0) {
            qreal fuzzyProgress = qreal(completedFilesCount) / totalMoveFilesCount;
            if (fuzzyProgress < 0.5 && fuzzyProgress > lastProgress)
                lastProgress = fuzzyProgress;
        }
    }
    // 保证至少出现%1
    if (lastProgress < 0.02) {
        lastProgress = 0.01;
    }
    Q_EMIT q_ptr->progressChanged(qMin(lastProgress, 1.0), 0);
}

void DFileCopyMoveJobPrivate::updateSpeed()
{
    const qint64 time = updateSpeedElapsedTimer->elapsed();
    const qint64 total_size = brefine ? refinecpsize:getCompletedDataSize();
    if (time == 0)
        return;

    qint64 speed = total_size / time * 1000;

    // 如果进度已经是100%，则不应该再有速度波动
    if (fileStatistics->isFinished() && total_size >= fileStatistics->totalSize()) {
        speed = 0;
    }

    // 复制和剪切文件时显示速度
    if (mode != DFileCopyMoveJob::MoveMode) {
        Q_EMIT q_ptr->speedUpdated(speed);
    }
}

void DFileCopyMoveJobPrivate::_q_updateProgress()
{
    ++timeOutCount;

    updateSpeed();
    updateProgress();

    // 因为sleep状态时可能会导致进度信息长时间无法得到更新，故在此处直接更新进度信息
    if (state == DFileCopyMoveJob::IOWaitState) {
        updateProgress();
    } else {
        needUpdateProgress = true;
    }
}

void DFileCopyMoveJobPrivate::countrefinesize(const qint64 &size)
{
    QMutexLocker lock(&m_refinemutex);
    refinecpsize += size;
}

DFileCopyMoveJob::DFileCopyMoveJob(QObject *parent)
    : DFileCopyMoveJob(*new DFileCopyMoveJobPrivate(this), parent)
{
}

DFileCopyMoveJob::~DFileCopyMoveJob()
{
    stop();
    // ###(zccrs): wait() ?
}

DFileCopyMoveJob::Handle *DFileCopyMoveJob::errorHandle() const
{
    Q_D(const DFileCopyMoveJob);

    return d->handle;
}

void DFileCopyMoveJob::setErrorHandle(DFileCopyMoveJob::Handle *handle, QThread *threadOfHandle)
{
    Q_D(DFileCopyMoveJob);

    d->handle = handle;
    d->threadOfErrorHandle = threadOfHandle;
}

void DFileCopyMoveJob::setActionOfErrorType(DFileCopyMoveJob::Error error, DFileCopyMoveJob::Action action)
{
    Q_D(DFileCopyMoveJob);
    Q_ASSERT(d->state != RunningState);

    d->actionOfError[error] = action;
}

DFileCopyMoveJob::Mode DFileCopyMoveJob::mode() const
{
    Q_D(const DFileCopyMoveJob);

    return d->mode;
}

DFileCopyMoveJob::State DFileCopyMoveJob::state() const
{
    Q_D(const DFileCopyMoveJob);

    return static_cast<State>(d->state.load());
}

DFileCopyMoveJob::Error DFileCopyMoveJob::error() const
{
    Q_D(const DFileCopyMoveJob);

    return d->error;
}

DFileCopyMoveJob::FileHints DFileCopyMoveJob::fileHints() const
{
    Q_D(const DFileCopyMoveJob);

    return d->fileHints;
}

QString DFileCopyMoveJob::errorString() const
{
    Q_D(const DFileCopyMoveJob);

    return d->errorString;
}

DUrlList DFileCopyMoveJob::sourceUrlList() const
{
    Q_D(const DFileCopyMoveJob);

    return d->sourceUrlList;
}

DUrlList DFileCopyMoveJob::targetUrlList() const
{
    Q_D(const DFileCopyMoveJob);

    return d->targetUrlList;
}

DUrl DFileCopyMoveJob::targetUrl() const
{
    Q_D(const DFileCopyMoveJob);

    return d->targetUrl;
}

bool DFileCopyMoveJob::fileStatisticsIsFinished() const
{
    Q_D(const DFileCopyMoveJob);

    return d->fileStatistics->isFinished();
}

qint64 DFileCopyMoveJob::totalDataSize() const
{
    Q_D(const DFileCopyMoveJob);

    if (d->fileStatistics->isRunning()) {
        return -1;
    }

    return d->fileStatistics->totalSize();
}

int DFileCopyMoveJob::totalFilesCount() const
{
    Q_D(const DFileCopyMoveJob);

    if (d->fileStatistics->isRunning()) {
        return -1;
    }

    return d->fileStatistics->filesCount() + d->fileStatistics->directorysCount();
}

QList<QPair<DUrl, DUrl>> DFileCopyMoveJob::completedFiles() const
{
    Q_D(const DFileCopyMoveJob);
    Q_ASSERT(d->state != RunningState);

    return d->completedFileList;
}

QList<QPair<DUrl, DUrl>> DFileCopyMoveJob::completedDirectorys() const
{
    Q_D(const DFileCopyMoveJob);
    Q_ASSERT(d->state != RunningState);

    return d->completedDirectoryList;
}

bool DFileCopyMoveJob::getSysncState()
{
    Q_D(DFileCopyMoveJob);

    QMutexLocker(&d->m_sysncmutex);
    return d->bsysncstate;
}

bool DFileCopyMoveJob::getSysncQuitState()
{
    Q_D(DFileCopyMoveJob);

    QMutexLocker(&d->m_sysncmutex);
    return d->bsysncquitstate;
}

void DFileCopyMoveJob::setSysncState(const bool &state)
{
    Q_D(DFileCopyMoveJob);

    QMutexLocker(&d->m_sysncmutex);
    d->bsysncstate = state;
}

void DFileCopyMoveJob::setSysncQuitState(const bool &quitstate)
{
    Q_D(DFileCopyMoveJob);

    QMutexLocker(&d->m_sysncmutex);
    d->bsysncquitstate = quitstate;
}

bool DFileCopyMoveJob::destIsLocal(const QString &rootpath)
{
    bool isLocal = true;
    GFile *dest_dir_file = g_file_new_for_path(rootpath.toUtf8().constData());
    GMount *dest_dir_mount = g_file_find_enclosing_mount(dest_dir_file, nullptr, nullptr);
    if (dest_dir_mount) {
        isLocal = !g_mount_can_unmount(dest_dir_mount);
        g_object_unref(dest_dir_mount);
    }
    g_object_unref(dest_dir_file);
    return isLocal;
}

void DFileCopyMoveJob::setRefine(const bool &brefine)
{
    Q_D(DFileCopyMoveJob);

    d->brefine = brefine;
}

void DFileCopyMoveJob::waitSysncEnd()
{
    Q_D(DFileCopyMoveJob);

    if (!d->brefine) {
        return;
    }
    while (d->m_pool.activeThreadCount() || getSysncState())
    {
//        usleep(10);
    }
}

DFileCopyMoveJob::Actions DFileCopyMoveJob::supportActions(DFileCopyMoveJob::Error error)
{
    switch (error) {
    case PermissionError:
    case OpenError:
    case ReadError:
    case WriteError:
    case SymlinkError:
    case MkdirError:
    case ResizeError:
    case RemoveError:
    case RenameError:
    case IntegrityCheckingError:
        return SkipAction | RetryAction | CancelAction;
    case SpecialFileError:
        return SkipAction | CancelAction;
    case FileSizeTooBigError:
        return SkipAction | CancelAction | EnforceAction;
    case NotEnoughSpaceError:
        return SkipAction | RetryAction | CancelAction | EnforceAction;
    case FileExistsError:
        return SkipAction | ReplaceAction | CoexistAction | CancelAction;
    case DirectoryExistsError:
        return SkipAction | MergeAction | CoexistAction | CancelAction;
    case TargetReadOnlyError:
        return SkipAction | EnforceAction;
    case TargetIsSelfError:
        return SkipAction | EnforceAction;
    default:
        break;
    }

    return CancelAction;
}

void DFileCopyMoveJob::start(const DUrlList &sourceUrls, const DUrl &targetUrl)
{
    Q_ASSERT(!isRunning());
    Q_D(DFileCopyMoveJob);

    d->sourceUrlList = sourceUrls;
    d->targetUrl = targetUrl;

    if (d->fileStatistics->isRunning()) {
        d->fileStatistics->stop();
        d->fileStatistics->wait();
    }

    d->fileStatistics->start(sourceUrls);

    // DFileStatisticsJob 统计数量很慢，自行统计
    QtConcurrent::run([sourceUrls, d] () {
        if (d->mode == MoveMode || d->mode == CutMode) {
            d->countStatisticsFinished = false;
            for (const auto &url : sourceUrls) {
                QStringList list;
                FileUtils::recurseFolder(url.toLocalFile(), "", &list);
                d->totalMoveFilesCount += list.size();
            }
            d->countStatisticsFinished = true;
        }
    });

    QThread::start();
}

void DFileCopyMoveJob::stop()
{
    Q_D(DFileCopyMoveJob);

    if (d->state == StoppedState) {
        return;
    }

    d->fileStatistics->stop();

    d->setState(StoppedState);
    d->waitCondition.wakeAll();
}

void DFileCopyMoveJob::togglePause()
{
    Q_D(DFileCopyMoveJob);

    if (d->state == StoppedState) {
        return;
    }

    d->fileStatistics->togglePause();

    if (d->state == PausedState) {
        d->setState(RunningState);
        d->waitCondition.wakeAll();
    } else {
        d->setState(PausedState);
    }
}

void DFileCopyMoveJob::setMode(DFileCopyMoveJob::Mode mode)
{
    Q_ASSERT(!isRunning());
    Q_D(DFileCopyMoveJob);

    d->mode = mode;
}

void DFileCopyMoveJob::setFileHints(FileHints fileHints)
{
    Q_D(DFileCopyMoveJob);
    Q_ASSERT(d->state != RunningState);

    d->fileHints = fileHints;
    d->fileStatistics->setFileHints(fileHints.testFlag(FollowSymlink) ? DFileStatisticsJob::FollowSymlink : DFileStatisticsJob::FileHints());
}

void DFileCopyMoveJob::taskDailogClose()
{
    Q_D(DFileCopyMoveJob);

    d->btaskdailogclose = true;
}

DFileCopyMoveJob::DFileCopyMoveJob(DFileCopyMoveJobPrivate &dd, QObject *parent)
    : QThread(parent)
    , d_d_ptr(&dd)
{
    dd.fileStatistics = new DFileStatisticsJob(this);
    dd.updateSpeedTimer = new QTimer(this);

    connect(dd.fileStatistics, &DFileStatisticsJob::finished, this, &DFileCopyMoveJob::fileStatisticsFinished, Qt::DirectConnection);
    connect(dd.updateSpeedTimer, SIGNAL(timeout()), this, SLOT(_q_updateProgress()), Qt::DirectConnection);
}

void DFileCopyMoveJob::run()
{
    Q_D(DFileCopyMoveJob);

//    if (d->mode == CopyMode) {
//        if (d->fileHints.testFlag(CreateParents)) {

//        }
//    }

//    qCDebug(fileJob()) << "start job, mode:" << d->mode << "file url list:" << d->sourceUrlList << ", target url:" << d->targetUrl;
    qint64 timesec = QDateTime::currentMSecsSinceEpoch();
    d->unsetError();
    d->setState(RunningState);
    d->completedDirectoryList.clear();
    d->completedFileList.clear();
    d->targetUrlList.clear();
    d->completedDataSize = 0;
    d->completedDataSizeOnBlockDevice = 0;
    d->completedFilesCount = 0;
    d->tid = qt_gettid();

    DAbstractFileInfoPointer target_info;
    bool mayExecSync = false;
    QPointer<DFileCopyMoveJob> me = this;

    if (d->targetUrl.isValid()) {
        target_info = DFileService::instance()->createFileInfo(nullptr, d->targetUrl);

        if (!target_info) {
            d->setError(UnknowUrlError);
            goto end;
        }

        if (!target_info->exists()) {
            d->setError(NonexistenceError, "The target directory non-exists or not permission");
            goto end;
        }

        if (!target_info->isDir()) {
            d->setError(UnknowError, "The target url is not directory");
            goto end;
        }

        // reset
        d->canUseWriteBytes = 0;
        d->targetIsRemovable = 0;
        d->targetLogSecionSize = 512;
        d->targetDeviceStartSectorsWritten = -1;
        d->targetSysDevPath.clear();
        d->targetRootPath.clear();

        QScopedPointer<DStorageInfo> targetStorageInfo(DFileService::instance()->createStorageInfo(nullptr, d->targetUrl));

        if (targetStorageInfo) {
            d->targetRootPath = targetStorageInfo->rootPath();
            QString rootpath = d->targetRootPath;
            if (d->brefine) {
                d->bdestLocal = destIsLocal(rootpath);
                //优化等待1秒后启动异步“同文件”
                QTimer::singleShot(100,this,[me,&rootpath](){
                    if (!me) {
                        return;
                    }
                    auto result = QtConcurrent::run([me,&rootpath]() {
                        if (!me) {
                            return;
                        }
                        me->setSysncState(true);
                        while (me && !me->getSysncQuitState()) {
                            QProcess::execute("sync", {"-f", rootpath});
                        }
                        me->setSysncState(false);
                    });
                });
            }

            qCDebug(fileJob(), "Target block device: \"%s\", Root Path: \"%s\"",
                    targetStorageInfo->device().constData(), qPrintable(d->targetRootPath));

            if (targetStorageInfo->isLocalDevice()) {
                d->canUseWriteBytes = targetStorageInfo->fileSystemType().startsWith("ext");

                if (!d->canUseWriteBytes) {
                    const QByteArray dev_path = targetStorageInfo->device();

                    QProcess process;

                    process.start("lsblk", {"-niro", "MAJ:MIN,HOTPLUG,LOG-SEC", dev_path}, QIODevice::ReadOnly);

                    if (process.waitForFinished(3000)) {
                        if (process.exitCode() == 0) {
                            const QByteArray &data = process.readAllStandardOutput();
                            const QByteArrayList &list = data.split(' ');

                            qCDebug(fileJob(), "lsblk result data: \"%s\"", data.constData());

                            if (list.size() == 3) {
                                d->targetSysDevPath = "/sys/dev/block/" + list.first();
                                d->targetIsRemovable = list.at(1) == "1";

                                bool ok = false;
                                d->targetLogSecionSize = static_cast<qint16>(list.at(2).toInt(&ok));

                                if (!ok) {
                                    d->targetLogSecionSize = 512;

                                    qCWarning(fileJob(), );
                                }

                                if (d->targetIsRemovable) {
                                    d->targetDeviceStartSectorsWritten = d->getSectorsWritten();
                                }

                                qCDebug(fileJob(), "Block device path: \"%s\", Sys dev path: \"%s\", Is removable: %d, Log-Sec: %d",
                                        qPrintable(dev_path), qPrintable(d->targetSysDevPath), bool(d->targetIsRemovable), d->targetLogSecionSize);
                            } else {
                                qCWarning(fileJob(), "Failed on parse the lsblk result data, data: \"%s\"", data.constData());
                            }
                        } else {
                            qCWarning(fileJob(), "Failed on exec lsblk command, exit code: %d, error message: \"%s\"", process.exitCode(), process.readAllStandardError().constData());
                        }
                    }
                }

                qCDebug(fileJob(), "canUseWriteBytes = %d, targetIsRemovable = %d", bool(d->canUseWriteBytes), bool(d->targetIsRemovable));
            }
        }
    } else if (d->mode == CopyMode) {
        d->setError(UnknowError, "Invalid target url");
        goto end;
    } else {
        // remove mode
        qCDebug(fileJob(), "remove mode");
    }
    for (DUrl &source : d->sourceUrlList) {
        if (!d->stateCheck()) {
            goto end;
        }

        // fix: 搜索列表中的文件路径需要转化为原始路径
        if (source.isSearchFile()) {
            source = source.searchedFileUrl();
        }

        const DAbstractFileInfoPointer &source_info = DFileService::instance()->createFileInfo(nullptr, source);
        if (!source_info) {
            qWarning() << "Url not yet supported: " << source;
            continue;
        }
        const DUrl &parent_url = source_info->parentUrl();
        bool enter_dir = d->targetUrl.isValid() && (d->directoryStack.isEmpty() || d->directoryStack.top().url.first != parent_url);

        if (enter_dir) {
            d->enterDirectory(source, d->targetUrl);
        }
        if (!d->process(source, source_info, target_info.constData())) {
            goto end;
        }

        // 只要有一个不是skip或者cancel就执行一下sync
        if (!mayExecSync && d->lastErrorHandleAction != SkipAction &&
                d->lastErrorHandleAction != CancelAction) {
            mayExecSync = true;
        }

        if (enter_dir) {
            d->leaveDirectory();
        }

        DUrl target_url;

        if (!d->completedFileList.isEmpty()) {
            if (d->completedFileList.last().first == source) {
                target_url = d->completedFileList.last().second;
            }
        }

        if (!d->completedDirectoryList.isEmpty()) {
            if (d->completedDirectoryList.last().first == source) {
                target_url = d->completedDirectoryList.last().second;
            }
        }

        d->targetUrlList << target_url;

        Q_EMIT finished(source, target_url);

    }

    d->setError(NoError);

end:
    me->setSysncQuitState(true);
    //等待线程池结束,等待异步tongbu线程结束
    qDebug() << "wait threadpool over";
    waitSysncEnd();

    if (d->targetIsRemovable && mayExecSync &&
            d->state != DFileCopyMoveJob::StoppedState) { //主动取消时state已经被设置为stop了
        qCDebug(fileJob()) << "sync file, lastErrorHandleAction" << d->lastErrorHandleAction
                           << ", state:" << d->state;
        // 任务完成后执行 sync 同步数据到硬盘, 同时将状态改为 SleepState，用于定时器更新进度和速度信息
        d->setState(IOWaitState);
        int syncRet = 0;
        auto result = QtConcurrent::run([me,&d, &syncRet]() {
            qDebug() << "sync >>>>>>>>>>>>>>";
            syncRet = QProcess::execute("sync", {"-f", d->targetRootPath});
        });
        // 检测同步时是否被停止，若停止则立即跳出
        while (!result.isFinished()) {
            if (d->state == DFileCopyMoveJob::StoppedState) {
                qDebug() << "stop sync";
                goto end;
            }
            QThread::msleep(10);
        }

        // 同步结果检查只针对拷贝
        if (d->mode == CopyMode && syncRet != 0) {
            d->setError(DFileCopyMoveJob::OpenError, "Failed to synchronize to disk u!");
            DFileCopyMoveJob::Action action = d->handleError(target_info.constData(), nullptr);

            if (action == DFileCopyMoveJob::RetryAction) {
                goto end;
            }
        }
        // 恢复状态
        if (d->state == IOWaitState) {
            d->setState(RunningState);

        }
    }

    d->fileStatistics->stop();
    d->setState(StoppedState);

    if (d->error == NoError) {
        Q_EMIT progressChanged(1, d->completedDataSize);
    }

    qCDebug(fileJob()) << "job finished, error:" << error() << ", message:" << errorString() << QDateTime::currentMSecsSinceEpoch() - timesec;
}

QString DFileCopyMoveJob::Handle::getNewFileName(DFileCopyMoveJob *job, const DAbstractFileInfo *sourceInfo)
{
    Q_UNUSED(job)

    return job->d_func()->formatFileName(sourceInfo->fileName());
}

QString DFileCopyMoveJob::Handle::getNonExistsFileName(DFileCopyMoveJob *job, const DAbstractFileInfo *sourceInfo, const DAbstractFileInfo *targetDirectory)
{
    Q_UNUSED(job)

    return DFileCopyMoveJobPrivate::getNewFileName(sourceInfo, targetDirectory);
}

DFM_END_NAMESPACE

#include "moc_dfilecopymovejob.cpp"<|MERGE_RESOLUTION|>--- conflicted
+++ resolved
@@ -1011,7 +1011,7 @@
                 if (strFileName.toUtf8().length() > 255) {
                     qCDebug(fileJob()) << "open error:" << fromInfo->fileUrl();
                     setError(DFileCopyMoveJob::OpenError, qApp->translate("DFileCopyMoveJob", "Failed to open the file, cause: File name too long"));
-                    action = handleError(fromInfo, nullptr);
+                    action = handleError(fromInfo.constData(), nullptr);
                     break;
                 }
             }
@@ -1027,7 +1027,7 @@
                     setError(DFileCopyMoveJob::PermissionError);
                 }
 
-                action = handleError(fromInfo.data(), nullptr);
+                action = handleError(fromInfo.constData(), nullptr);
             }
         } while (action == DFileCopyMoveJob::RetryAction && this->isRunning() ); // bug: 26333, while set the stop status shoule break the process!
 
@@ -1152,19 +1152,19 @@
                 }
                 return false;
             }
-            setError(DFileCopyMoveJob::WriteError, qApp->translate("DFileCopyMoveJob", "Failed to write the file, cause: %1").arg(toDevice->errorString()));
-            switch (handleError(fromInfo, toInfo)) {
-            case DFileCopyMoveJob::RetryAction: {
-                if (!toDevice->seek(current_pos)) {
-                    setError(DFileCopyMoveJob::UnknowError, toDevice->errorString());
-                    //临时处理 fix
-                    //判断是否是网络文件，是，就去调用closeWriteReadFailed，不去调用g_output_stream_close(d->output_stream, nullptr, nullptr);
-                    //在失去网络，网络文件调用gio 的 g_output_stream_close 关闭 output_stream，会卡很久
-                    if (FileUtils::isGvfsMountFile(toInfo->path())) {
-                        toDevice->closeWriteReadFailed(true);
-                    }
-                    return false;
-                }
+           setError(DFileCopyMoveJob::WriteError, qApp->translate("DFileCopyMoveJob", "Failed to write the file, cause: %1").arg(toDevice->errorString()));
+           switch (handleError(fromInfo.data(), toInfo.data())) {
+           case DFileCopyMoveJob::RetryAction: {
+               if (!toDevice->seek(current_pos)) {
+                   setError(DFileCopyMoveJob::UnknowError, toDevice->errorString());
+                   //临时处理 fix
+                   //判断是否是网络文件，是，就去调用closeWriteReadFailed，不去调用g_output_stream_close(d->output_stream, nullptr, nullptr);
+                   //在失去网络，网络文件调用gio 的 g_output_stream_close 关闭 output_stream，会卡很久
+                   if (FileUtils::isGvfsMountFile(toInfo->path())) {
+                       toDevice->closeWriteReadFailed(true);
+                   }
+                   return false;
+               }
 
                 goto write_data;
             }
@@ -1185,42 +1185,6 @@
                 }
                 return false;
             }
-<<<<<<< HEAD
-=======
-           setError(DFileCopyMoveJob::WriteError, qApp->translate("DFileCopyMoveJob", "Failed to write the file, cause: %1").arg(toDevice->errorString()));
-           switch (handleError(fromInfo.data(), toInfo.data())) {
-           case DFileCopyMoveJob::RetryAction: {
-               if (!toDevice->seek(current_pos)) {
-                   setError(DFileCopyMoveJob::UnknowError, toDevice->errorString());
-                   //临时处理 fix
-                   //判断是否是网络文件，是，就去调用closeWriteReadFailed，不去调用g_output_stream_close(d->output_stream, nullptr, nullptr);
-                   //在失去网络，网络文件调用gio 的 g_output_stream_close 关闭 output_stream，会卡很久
-                   if (FileUtils::isGvfsMountFile(toInfo->path())) {
-                       toDevice->closeWriteReadFailed(true);
-                   }
-                   return false;
-               }
-
-               goto write_data;
-           }
-           case DFileCopyMoveJob::SkipAction:
-               //临时处理 fix
-               //判断是否是网络文件，是，就去调用closeWriteReadFailed，不去调用g_output_stream_close(d->output_stream, nullptr, nullptr);
-               //在失去网络，网络文件调用gio 的 g_output_stream_close 关闭 output_stream，会卡很久
-               if (FileUtils::isGvfsMountFile(toInfo->path())) {
-                   toDevice->closeWriteReadFailed(true);
-               }
-               return true;
-           default:
-               //临时处理 fix
-               //判断是否是网络文件，是，就去调用closeWriteReadFailed，不去调用g_output_stream_close(d->output_stream, nullptr, nullptr);
-               //在失去网络，网络文件调用gio 的 g_output_stream_close 关闭 output_stream，会卡很久
-               if (FileUtils::isGvfsMountFile(toInfo->path())) {
-                   toDevice->closeWriteReadFailed(true);
-               }
-               return false;
-           }
->>>>>>> b9aab75b
         }
         //fix 修复vfat格式u盘卡死问题，写入数据后立刻同步
 //        const DStorageInfo &targetStorageInfo = directoryStack.top().targetStorageInfo;
@@ -1461,7 +1425,7 @@
 
                     // 判断当前目录是否存在该名称的链接文件，如果存在，则删除
                     if (newInfo->exists()) {
-                        if (!removeFile(handler, newInfo)) {
+                        if (!removeFile(handler, newInfo.constData())) {
                             return false;
                         }
                     }
@@ -1472,7 +1436,7 @@
                     }
 
                     // 删除旧的链接文件
-                    if (!doRemoveFile(handler, oldInfo)) {
+                    if (!doRemoveFile(handler, oldInfo.constData())) {
                         return false;
                     }
 
